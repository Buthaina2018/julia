export
# Modules
    Grisu,
    Printf,
    PCRE,
    FFTW,
    DSP,
    LAPACK,
    BLAS,
    LibRandom,
    RNG,
    Math,
    
# Types
    AbstractMatrix,
    AbstractVector,
    Array,
    Associative,
    CharString,
    Chars,
    Cmd,
    Cmds,
    Colon,
    Complex,
    Complex128,
    Complex64,
    ComplexPair,
    DArray,
    Dict,
    Dims,
    EachLine,
    EachSearch,
    Enumerate,
    EnvHash,
    Executable,
    FDSet,
    FileDes,
    FileOffset,
    Filter,    
    GenericString,
    IO,
    IOStream,
    ImaginaryUnit,
    Indices,
    IntSet,
    LocalProcess,
    Location,
    Matrix,
    ObjectIdDict,
    Pipe,
    PipeEnd,
    PipeIn,
    PipeOut,
    Port,
    Ports,
    ProcessExited,
    ProcessGroup,
    ProcessNotRun,
    ProcessRunning,
    ProcessSignaled,
    ProcessStatus,
    ProcessStopped,
    Range,
    Range1,
    RangeIndex,
    Ranges,
    Rational,
    Regex,
    RegexMatch,
    RegexMatchIterator,
    Dimspec,
    RemoteRef,
    RepString,
    RevString,
    Reverse,
    RopeString,
    Set,
    StridedArray,
    StridedMatrix,
    StridedVecOrMat,
    StridedVector,
    SubArray,
    SubDArray,
    SubOrDArray,
    SubString,
    SymTridiagonal,
    TransformedString,
    Tridiagonal,
    VecOrMat,
    Vector,
    VersionNumber,
    WeakKeyDict,
    WeakRef,
    Woodbury,
    Zip,
    Stat,
    Factorization,
    BunchKaufman,
    CholeskyDense,
    LUDense,
    LUTridiagonal,
    LDLTTridiagonal,
    QRDense,
    QRPDense,
    
# Exceptions
    ArgumentError,
    BackTrace,
    DisconnectException,
    ErrorException,
    KeyError,
    LoadError,
    MethodError,
    ParseError,
    SystemError,
    TypeError,
    
# Global constants and variables
    ARGS,
    C_NULL,
    CPU_CORES,
    OS_NAME,
    ENDIAN_BOM,
    ENV,
    Inf,
    Inf32,
    LOAD_PATH,
    MS_ASYNC,
    MS_INVALIDATE,
    MS_SYNC,
    NaN,
    NaN32,
    OUTPUT_STREAM,
    RANDOM_SEED,
    STDERR,
    STDIN,
    STDOUT,
    VERSION,
    WORD_SIZE,
    Scheduler,
    e,
    im,
    pi,
    
# Unix error codes
    E2BIG,
    EACCES,
    EADDRINUSE,
    EADDRNOTAVAIL,
    EADV,
    EAFNOSUPPORT,
    EAGAIN,
    EALREADY,
    EBADE,
    EBADF,
    EBADFD,
    EBADMSG,
    EBADR,
    EBADRQC,
    EBADSLT,
    EBFONT,
    EBUSY,
    ECANCELED,
    ECHILD,
    ECHRNG,
    ECOMM,
    ECONNABORTED,
    ECONNREFUSED,
    ECONNRESET,
    EDEADLK,
    EDESTADDRREQ,
    EDOM,
    EDOTDOT,
    EDQUOT,
    EEXIST,
    EFAULT,
    EFBIG,
    EHOSTDOWN,
    EHOSTUNREACH,
    EHWPOISON,
    EIDRM,
    EILSEQ,
    EINPROGRESS,
    EINTR,
    EINVAL,
    EIO,
    EISCONN,
    EISDIR,
    EISNAM,    
    EKEYEXPIRED,
    EKEYREJECTED,
    EKEYREVOKED,
    EL2HLT,
    EL2NSYNC,
    EL3HLT,
    EL3RST,
    ELIBACC,
    ELIBBAD,
    ELIBEXEC,
    ELIBMAX,
    ELIBSCN,
    ELNRNG,
    ELOOP,
    EMEDIUMTYPE,
    EMFILE,
    EMLINK,
    EMSGSIZE,
    EMULTIHOP,
    ENAMETOOLONG,
    ENAVAIL,
    ENETDOWN,
    ENETRESET,
    ENETUNREACH,
    ENFILE,
    ENOANO,
    ENOBUFS,
    ENOCSI,
    ENODATA,
    ENODEV,
    ENOENT,
    ENOEXEC,
    ENOKEY,
    ENOLCK,
    ENOLINK,
    ENOMEDIUM,
    ENOMEM,
    ENOMSG,
    ENONET,
    ENOPKG,
    ENOPROTOOPT,
    ENOSPC,
    ENOSR,
    ENOSTR,
    ENOSYS,
    ENOTBLK,
    ENOTCONN,
    ENOTDIR,
    ENOTEMPTY,
    ENOTNAM,
    ENOTRECOVERABLE,
    ENOTSOCK,
    ENOTTY,
    ENOTUNIQ,
    ENXIO,
    EOPNOTSUPP,
    EOVERFLOW,
    EOWNERDEAD,
    EPERM,
    EPFNOSUPPORT,
    EPIPE,
    EPROTO,
    EPROTONOSUPPORT,
    EPROTOTYPE,
    ERANGE,
    EREMCHG,
    EREMOTE,
    EREMOTEIO,
    ERESTART,
    ERFKILL,
    EROFS,
    ESHUTDOWN,
    ESOCKTNOSUPPORT,
    ESPIPE,
    ESRCH,
    ESRMNT,
    ESTALE,
    ESTRPIPE,
    ETIME,
    ETIMEDOUT,
    ETOOMANYREFS,
    ETXTBSY,
    EUCLEAN,
    EUNATCH,
    EUSERS,
    EXDEV,
    EXFULL,
    
# Operators
    !,
    !=,
    $,
    %,
    &,
    *,
    +,
    -,
    .!=,
    .+,
    .-,
    .*,
    ./,
    .<,
    .<=,
    .==,
    .>,
    .>=,
    .\,
    .^,
    /,
    //,
    :,
    <,
    <:,
    <<,
    <=,
    ==,
    >,
    >=,
    >>,
    .>>,
    .<<,
    >>>,
    &>,
    &>>,
    &<,
    &<<,
    \,
    ^,
    |,
    ~,
    A_ldiv_Bc,
    A_ldiv_Bt,
    A_mul_B,
    A_mul_Bc,
    A_mul_Bt,
    A_rdiv_Bc,
    A_rdiv_Bt,
    Ac_ldiv_B,
    Ac_ldiv_Bc,
    Ac_mul_B,
    Ac_mul_Bc,
    Ac_rdiv_B,
    Ac_rdiv_Bc,
    At_ldiv_B,
    At_ldiv_Bt,
    At_mul_B,
    At_mul_Bt,
    At_rdiv_B,
    At_rdiv_Bt,
    
# scalar math
    abs,
    abs2,
    acos,
    acosd,
    acosh,
    acot,
    acotd,
    acoth,
    acsc,
    acscd,
    acsch,
    angle,
    asec,
    asecd,
    asech,
    asin,
    asind,
    asinh,
    atan,
    atan2,
    atand,
    atanh,
    bitmix,
    bool,
    binomial,
    bswap,
    cbrt,
    ceil,
    cis,
    clamp,
    cmp,
    combinations,
    complex,
    complex128,
    complex64,
    conj,
    copysign,
    cos,
    cosc,
    cosd,
    cosh,
    cot,
    cotd,
    coth,
    count_ones,
    count_zeros,
    csc,
    cscd,
    csch,
    degrees2radians,
    den,
    digamma,
    div,
    eps,
    erf,
    erfc,
    exp,
    exp2,
    expm1,
    factor,
    factorial,
    fld,
    flipsign,
    float,
    float32,
    float64,
    float64_valued,
    floor,
    frexp,
    gamma,
    gcd,
    gcdx,
    hex2num,
    hypot,
    iceil,
    ifloor,
    ilogb,
    imag,
    inf,
    int,
    int128,
    int16,
    int32,
    int64,
    int8,
    integer,
    integer_partitions,
    integer_valued,
    inv,
    invmod,
    iround,
    isbool,
    iscomplex,
    isdenormal,
    iseven,
    isfinite,
    isinf,
    isinteger,
    islogical,
    isnan,
    isodd,
    ispow2,
    isprime,
    isreal,
    itrunc,
    lcm,
    ldexp,
    leading_ones,
    leading_zeros,
    lfact,
    lgamma,
    log,
    log10,
    log1p,
    log2,
    logb,
    maxintfloat,
    mod,
    mod1,
    modf,
    nCr,
    nPr,
    nan,
    nextfloat,
    nextpow,
    nextpow2,
    num,
    num2hex,
    one,
    power_by_squaring,
    powermod,
    prevfloat,
    prevpow,
    prevpow2,
    psigamma,
    radians2degrees,
    rational,
    real,
    real_valued,
    realmax,
    realmin,
    reim,
    reinterpret,
    rem,
    round,
    sec,
    secd,
    sech,
    sign,
    signbit,
    signed,
    signif,
    significand,
    sin,
    sinc,
    sind,
    sinh,
    sqrt,
    square,
    tan,
    tand,
    tanh,
    trailing_ones,
    trailing_zeros,
    trunc,
    uint,
    uint128,
    uint16,
    uint32,
    uint64,
    uint8,
    unsigned,
    zero,
    nextprod,
    prevprod,
    isinteger,
    typemax,
    typemin,

#specfun
    airy, 
    airyai, 
    airyprime, 
    airyaiprime, 
    airybi, 
    airybiprime,
    besselj0, 
    besselj1, 
    besselj, 
    bessely0, 
    bessely1, 
    bessely,
    hankelh1, 
    hankelh2, 
    besseli, 
    besselk, 
    besselh,
    beta, 
    lbeta, 
    eta, 
    zeta,
    
# arrays
    amap,
    areduce,
    bsxfun,
    cartesian_map,
    cat,
    cell,
    circshift,
    colon,
    conj!,
    copy_to,
    cumprod,
    cumsum,
    cumsum_kbn,
    diff,
    each_col,
    each_col!,
    each_row,
    each_row!,
    each_vec,
    each_vec!,
    falses,
    fill,
    fill!,
    find,
    findmax,
    findmin,
    findn,
    findn_nzs,
    first,
    flipdim,
    fliplr,
    flipud,
    full,
    gen_cartesian_map,
    gradient,
    hcat,
    hvcat,
    ind2sub,
    invperm,
    ipermute,
    isperm,
    issorted,
    last,
    linspace,
    logspace,
    max,
    min,
    ndims,
    nnz,
    nonzeros,
    nthperm,
    nthperm!,
    ones,
    order,
    partitions,
    pascal,
    permute,
    prod,
    promote_shape,
    randcycle,
    randperm,
    repmat,
    reshape,
    reverse,
    reverse!,
    rot180,
    rot90,
    rotl90,
    rotr90,
    search_sorted,
    search_sorted_first,
    search_sorted_last,
    select,
    select!,
    shuffle,
    shuffle!,
    size,
    slice,
    slicedim,
    sort,
    sort!,
    sort_by,
    sort_by!,
    sortperm,
    sortr,
    sortr!,
    squeeze,
    step,
    stride,
    strides,
    sub,
    sub2ind,
    sum,
    sum_kbn,
    trues,
    vcat,
    vec,
    zeros,
    findfirst,
    ref_shape,
    assign_shape_check,
    indices,
    make_loop_nest,
    check_bounds, 

# linear algebra
    axpy,
    chol,
    chold,
    chold!,
    cholpd,
    cholpd!,
    cond,
    cross,
    ctranspose,
    det,
    diag,
    diagm,
    diagmm,
    diagmm!,
    dot,
    eig,
    eigvals,
    expm,
    eye,
    factors,
    ishermitian,
    issym,
    issym_rnd,
    istril,
    istriu,
    kron,
    ldltd!,
    ldltd,
    linreg,
    lu,
    lud,
    lud!,
    matmul2x2,
    matmul3x3,
    norm,
    null,
    pinv,
    qr,
    qrd!,
    qrd,
    qrp,
    qrpd!,
    qrpd,
    randsym,
    rank,
    rref,
    solve,
    svd,
    svdvals,
    sdd,
    sddvals,
    symmetrize,
    symmetrize!,
    trace,
    transpose,
    trideig,
    tril,
    triu,
    tril!,
    triu!,

# dequeues
    append!,
    grow,
    insert,
    shift,
    unshift,
    enqueue,

# collections
    add,
    add_each,
    add_weak_key,
    add_weak_value,
    all,
    allp,
    any,
    anyp,
    assign,
    choose,
    complement,
    complement!,
    contains,
    contains_is,
    count,
    countp,
    del,
    del_all,
    del_each,
    elements,
    eltype,
    get,
    has,
    hash,
    intersect,
    intersect!,
    isempty,
    key,
    keys,
    length,
    setdiff,
    map,
    map_to,
    map_to2,
    mapreduce,
    merge,
    merge!,
    numel,
    pairs,
    reduce,
    ref,
    similar,
    toggle,
    toggle_each,
    union,
    union!,
    values,
    xor!,
    pop,
    push,
    filter,
    filter!,
    
# strings and text output
    ascii,
    begins_with,
    byte_string_classify,
    char,
    chars,
    charwidth,
    check_ascii,
    check_utf8,
    chomp,
    chop,
    chr2ind,
    bytestring,
    each_match,
    each_search,
    ends_with,
    escape_string,
    first_utf8_byte,
    ind2chr,
    is_utf8_start,
    is_valid_ascii,
    is_valid_utf8,
    isvalid,
    iswalnum,
    iswalpha,
    iswascii,
    iswblank,
    iswcntrl,
    iswdigit,
    iswgraph,
    iswlower,
    iswprint,
    iswpunct,
    iswspace,
    iswupper,
    iswxdigit,
    join,
    lc,
    lcfirst,
    lowercase,
    lpad,
    lstrip,
    match,
    ismatch,
    memchr,
    nextind,
    prevind,
    replace,
    rpad,
    rstrip,
    safe_char,
    search,
    split,
    strcat,
    strchr,
    string,
    strip,
    strlen,
    strwidth,
    thisind,
    transform_to_utf8,
    uc,
    ucfirst,
    uppercase,
    utf8,
    randstring,
    bin,
    bits,
    dec,
    dump,
    float32_isvalid,
    float64_isvalid,
    fprintf,
    hex,
    idump,
    is_hex_digit,
    ndigits,
    ndigits0z,
    oct,
    parse_bin,
    parse_float,
    parse_hex,
    parse_int,
    parse_oct,
    print,
    print_escaped,
    print_joined,
    print_matrix,
    print_quoted,
    print_quoted_literal,
    print_shortest,
    print_unescaped,
    print_unescaped_chars,
    printf,
    println,
    quote_string,
    repeat,
    repl_show,
    show,
    showall,
    showcompact,
    sprint,
    sprintf,
    repr,
    summary,
    unescape_chars,
    unescape_string,
    base,
    
# statistics and random numbers
    betarnd,
    chi2rnd,
    cor,
    cor_pearson,
    cor_spearman,
    cov,
    cov_pearson,
    cov_spearman,
    decile,
    exprnd,
    hist,
    histc,
    mad,
    mean,
    median,
    quantile,
    quartile,
    quintile,
    librandom_init,
    Rng_MT,
    Rng,
    rand,
    rand!,
    randbeta,
    randbeta!,
    randbit,
    randbit!,
    randbool,
    randbool!,
    randchi2,
    randchi2!,
    randexp,
    randexp!,
    randg,
    randg!,
    randg2,
    randi,
    randi!,
    randival,
    randival!,
    randn,
    randn!,
    srand,
    std,
    tiedrank,
    var,
    weighted_mean,
    
# signal processing
    bfft,
    bfftn,
    brfft,
    brfftn,
    conv,
    conv2,
    deconv,
    fft,
    fft2,
    fft3,
    fftn,
    fftshift,
    filt,
    ifft,
    ifft2,
    ifft3,
    ifftn,
    ifftshift,
    irfft,
    irfftn,
    rfft,
    rfftn,
    xcorr,

# iteration
    start,
    done,
    next,
    enumerate,
    zip,
    times,
    
# object identity and equality
    copy,
    deepcopy,
    deepcopy_internal,
    isequal,
    isless,
    identity,
    object_id,
    sizeof,
    isimmutable,
    
# tasks
    consume,
    current_task,
    istaskdone,
    produce,
    tls,
    
# time
    sleep,
    strftime,
    strptime,
    tic,
    time,
    time_ns,
    toc,
    toq,
    
# errors
    assert,
    error,
    system_error,
    
# types
    convert,
    isleaftype,
    oftype,
    promote,
    promote_rule,
    promote_type,
    super,
    tintersect,
    
# syntax
    expand,
    macroexpand,
    esc,
    expr,
    gensym,
    parse,
    parse_input_line,
    parseatom,
    symbol,
    
# help and reflection
    ans,
    apropos,
    function_loc,
    edit,
    methods,
    help,
    less,
    names,
    module_name,
    module_parent,
    which,
    whicht,
    whos,
    isinteractive,
    disassemble,
    finfer,
    
# loading source files
    evalfile,
    find_in_path,
    include_string,
    load,
    require,
    julia_pkgdir,
    
# RTS internals
    compile_hint,
    finalizer,
    gc,
    gc_disable,
    gc_enable,
    isbuiltin,
    isconst,
    isgeneric,
    
# misc
    exit,
    quit,
    atexit,
    method_missing,
    ntuple,
    peakflops,
    tty_cols,
    tty_rows,

# I/O and events
    add_fd_handler,
    close,
    countlines,
    csvread,
    csvwrite,
    del_fd_handler,
    deserialize,
    dlmread,
    dlmwrite,
    each_line,
    eatwspace,
    eatwspace_comment,
    eof,
    fd,
    fdio,
    flush,
    gethostname,
    getipaddr,
    htol,
    hton,
    ltoh,
    ntoh,
    memio,
    mmap,
    mmap_array,
    mmap_grow,
    mmap_stream_settings,
    msync,
    munmap,
    nb_available,
    open,
    position,
    read,
    readall,
    readchomp,
    readdir,
    readline,
    readlines,
    readuntil,
    seek,
    seek_end,
    select_read,
    serialize,
    skip,
    stderr,
    stderr_stream,
    stdin,
    stdin_stream,
    stdout,
    stdout_stream,
    takebuf_array,
    takebuf_string,
    truncate,
    with_output_to_string,
    write,
    
# multiprocessing
    addprocs_local,
    addprocs_sge,
    addprocs_ssh,
    addprocs_ssh_tunnel,
    at_each,
    fetch,
    isready,
    make_scheduled,
    yield,
    enq_work,
    myid,
    nprocs,
    pfor,
    pmap,
    preduce,
    put,
    remote_call,
    remote_call_fetch,
    remote_call_wait,
    remote_do,
    rr2id,
    spawn,
    spawnat,
    spawnlocal,
    take,
    
# distributed arrays
    defaultdist,
    distribute,
    drand,
    drandn,
    localize,
    myindexes,
    procs,
    
# paths and file names
    basename,
    fullfile,
    tmpnam,
    basename,
    dirname,
    dirname_basename,
    file_path,
    path_expand,
    abs_path,
    abs_path_split,
    split_extension,
    split_path,
    fileparts,
    isrooted,
    tilde_expand,

# filesystem operations
    cd,
    cwd,
    is_file_readable,
    ls,
    file_copy,
    file_remove,
    file_create,
    path_rename,
    mkdir,
    rmdir,
    tempdir,
    tempname,
    mktemp,
    mktempdir,
    download_file,
    realpath,
    filemode,
    filesize,
    mtime,
    ctime,
    stat,
    lstat,
    isfifo,
    ispath,
    ischardev,
    isdir,
    isblockdev,
    isfile,
    islink,
    issocket,
    issetuid,
    issetgid,
    issticky,
    isreadable,
    iswriteable,
    isexecutable,
    uperm,
    gperm,
    operm, 
    
# external processes
    cmd_stdin_stream,
    cmd_stdout_stream,
    cmds,
    connect,
    dup2,
    exec,
    fork,
    getpid,
    ignorestatus,
    make_pipe,
    other,
    output,
    pipeline_error,
    process_exit_status,
    process_exited,
    process_options,
    process_running,
    process_signaled,
    process_status,
    process_stop_signal,
    process_stopped,
    process_term_signal,
    read_from,
    run,
    setsuccess,
    success,
    successful,
    system,
    wait,
    wait_nohang,
    write_to,
    
# C interface
    c_free,
    dlopen,
    dlsym,
    dlsym_e,
    errno,
    getenv,
    hasenv,
    pointer,
    pointer_to_array,
    cfunction,
    setenv,
    strerror,
    unsafe_ref,
    unsafe_assign,
    unsetenv,
    
# Macros
    @v_str,
    @unexpected,
    @assert,
    @r_str,
    @str,
    @S_str,
    @I_str,
    @E_str,
    @B_str,
    @b_str,
    @cmd,
    @time,
    @elapsed,
    @windows_only,
    @unix_only,
    @osx_only,
    @linux_only,
    @sync,
    @async,
    @spawn,
    @spawnlocal,
    @spawnat,
    @everywhere,
    @parallel,
    @gensym,
    @eval,
    @task,
    @thunk,
    @L_str,
    @vectorize_1arg,
    @vectorize_2arg,
    @show,
    @printf,
<<<<<<< HEAD
    @sprintf,
    @memoize

export
#libuv branch stuff
    accept,
    AsyncStream,
    Buffer,
    IOString,
    PipeString,
    Stream,
    TcpSocket,
    jl_alloca,
    systmpdir
=======
    @sprintf
>>>>>>> 3406c985
<|MERGE_RESOLUTION|>--- conflicted
+++ resolved
@@ -1297,9 +1297,7 @@
     @vectorize_2arg,
     @show,
     @printf,
-<<<<<<< HEAD
-    @sprintf,
-    @memoize
+    @sprintf
 
 export
 #libuv branch stuff
@@ -1312,6 +1310,3 @@
     TcpSocket,
     jl_alloca,
     systmpdir
-=======
-    @sprintf
->>>>>>> 3406c985
