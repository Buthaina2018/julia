abstract IO

const sizeof_off_t = int(ccall(:jl_sizeof_off_t, Int32, ()))
const sizeof_ios_t = int(ccall(:jl_sizeof_ios_t, Int32, ()))
const sizeof_fd_set = int(ccall(:jl_sizeof_fd_set, Int32, ()))

if sizeof_off_t == 4
    typealias FileOffset Int32
else
    typealias FileOffset Int64
end

abstract Stream <: IO

type IOStream <: Stream
    ios::Array{Uint8,1}
    name::String

    IOStream(name::String, buf::Array{Uint8,1}) = new(buf, name)

    # TODO: delay adding finalizer, e.g. for memio with a small buffer, or
    # in the case where we takebuf it.
    function IOStream(name::String, finalize::Bool)
        x = new(zeros(Uint8,sizeof_ios_t), name)
        if finalize
            finalizer(x, close)
        end
        return x
    end
    IOStream(name::String) = IOStream(name, true)
    make_stdout_stream() = new(ccall(:jl_stdout_stream, Any, ()), "<stdout>")
end

convert(T::Type{Ptr{Void}}, s::IOStream) = convert(T, s.ios)

# "own" means the descriptor will be closed with the IOStream
function fdio(name::String, fd::Integer, own::Bool)
    s = IOStream(name)
    ccall(:ios_fd, Void, (Ptr{Uint8}, Int, Int32, Int32),
          s.ios, fd, 0, own);
    return s
end
fdio(name::String, fd::Integer) = fdio(name, fd, false)
fdio(fd::Integer, own::Bool) = fdio(string("<fd ",fd,">"), fd, own)
fdio(fd::Integer) = fdio(fd, false)

make_stdin_stream() = fdio("<stdin>", ccall(:jl_stdin, Int32, ()))
make_stderr_stream() = fdio("<stderr>", ccall(:jl_stderr, Int32, ()))
make_stdout_stream() = IOStream("<stdout>", ccall(:jl_stdout_stream, Any, ()))

show(io, s::IOStream) = print(io, "IOStream(", s.name, ")")

fd(s::IOStream) = ccall(:jl_ios_fd, Int, (Ptr{Void},), s.ios)
close(s::IOStream) = ccall(:ios_close, Void, (Ptr{Void},), s.ios)

function open(fname::String, rd::Bool, wr::Bool, cr::Bool, tr::Bool, ff::Bool)
    s = IOStream(strcat("<file ",fname,">"))
    if ccall(:ios_file, Ptr{Void},
             (Ptr{Uint8}, Ptr{Uint8}, Int32, Int32, Int32, Int32),
             s.ios, fname, rd, wr, cr, tr) == C_NULL
        error("could not open file ", fname)
    end
    if ff && ccall(:ios_seek_end, FileOffset, (Ptr{Void},), s.ios) != 0
        error("error seeking to end of file ", fname)
    end
    return s
end
open(fname::String) = open(fname, true, false, false, false, false)

function open(fname::String, mode::String)
    mode == "r"  ? open(fname, true,  false, false, false, false) :
    mode == "r+" ? open(fname, true,  true , false, false, false) :
    mode == "w"  ? open(fname, false, true , true , true , false) :
    mode == "w+" ? open(fname, true,  true , true , true , false) :
    mode == "a"  ? open(fname, false, true , true , false, true ) :
    mode == "a+" ? open(fname, true,  true , true , false, true ) :
    error("invalid open mode: ", mode)
end

function open(f::Function, args...)
    io = open(args...)
    x = try f(io) catch err
        close(io)
        throw(err)
    end
    close(io)
    return x
end

function memio(x::Integer, finalize::Bool)
    s = IOStream("<memio>", finalize)
    ccall(:jl_ios_mem, Ptr{Void}, (Ptr{Uint8}, Uint), s.ios, x)
    return s
end
memio(x::Integer) = memio(x, true)
memio() = memio(0, true)

takebuf_string(s::IOStream) =
    ccall(:jl_takebuf_string, ByteString, (Ptr{Void},), s.ios)

function sprint(size::Integer, f::Function, args...)
    s = memio(size, false)
    f(s, args...)
    takebuf_string(s)
end

sprint(f::Function, args...) = sprint(0, f, args...)

function sshow(x)
    s = memio(0, false)
    show(s, x)
    takebuf_string(s)
end

# using this is not recommended
function with_output_to_string(thunk)
    global OUTPUT_STREAM
    oldio = OUTPUT_STREAM
    m = memio()
    OUTPUT_STREAM = m
    try
        thunk()
        OUTPUT_STREAM = oldio
    catch e
        OUTPUT_STREAM = oldio
        throw(e)
    end
    takebuf_string(m)
end

nthbyte(x::Integer, n::Integer) = (n > sizeof(x) ? uint8(0) : uint8((x>>>((n-1)<<3))))

write(x) = write(OUTPUT_STREAM::IOStream, x)
write(s, x::Uint8) = error(typeof(s)," does not support byte I/O")

function write(s, x::Integer)
    for n = 1:sizeof(x)
        write(s, nthbyte(x, n))
    end
end

write(s, x::Bool)    = write(s, uint8(x))
write(s, x::Float32) = write(s, box(Int32,unbox(Float32,x)))
write(s, x::Float64) = write(s, box(Int64,unbox(Float64,x)))

function write(s, a::AbstractArray)
    for i = 1:numel(a)
        write(s, a[i])
    end
end

read(s, x::Type{Uint8}) = error(typeof(s)," does not support byte I/O")

function read{T <: Integer}(s, ::Type{T})
    x = zero(T)
    for n = 1:sizeof(x)
        x |= (convert(T,read(s,Uint8))<<((n-1)<<3))
    end
    return x
end

read(s, ::Type{Bool})    = (read(s,Uint8)!=0)
read(s, ::Type{Float32}) = box(Float32,unbox(Int32,read(s,Int32)))
read(s, ::Type{Float64}) = box(Float64,unbox(Int64,read(s,Int64)))

read{T}(s, t::Type{T}, d1::Int, dims::Int...) =
    read(s, t, tuple(d1,dims...))
read{T}(s, t::Type{T}, d1::Integer, dims::Integer...) =
    read(s, t, map(int,tuple(d1,dims...)))

read{T}(s, ::Type{T}, dims::Dims) = read(s, Array(T, dims))

function read{T}(s, a::Array{T})
    for i = 1:numel(a)
        a[i] = read(s, T)
    end
    return a
end

## low-level calls ##

write(s::IOStream, b::Uint8) = ccall(:jl_putc, Int32, (Int32, Ptr{Void}), b, s.ios)
write(s::IOStream, c::Char) = ccall(:jl_pututf8, Int32, (Ptr{Void}, Char), s.ios, c)

function write{T}(s::IOStream, a::Array{T})
    if isa(T,BitsKind)
        ccall(:jl_write, Uint, (Ptr{Void}, Ptr{Void}, Uint),
              s.ios, a, numel(a)*sizeof(T))
    else
        invoke(write, (Any, Array), s, a)
    end
end

function write(s::IOStream, p::Ptr, nb::Integer)
    ccall(:jl_write, Uint, (Ptr{Void}, Ptr{Void}, Uint), s.ios, p, nb)
end

function write{T,N}(s::IOStream, a::SubArray{T,N,Array})
    if !isa(T,BitsKind) || stride(a,1)!=1
        return invoke(write, (Any, AbstractArray), s, a)
    end
    colsz = size(a,1)*sizeof(T)
    if N==1
        write(s, pointer(a, 1), colsz)
    else
        cartesian_map((idxs...)->write(s, pointer(a, idxs), colsz),
                      tuple(1, size(a)[2:]...))
    end
end

# num bytes available without blocking
nb_available(s::IOStream) = ccall(:jl_nb_available, Int32, (Ptr{Void},), s.ios)

function read(s::IOStream, ::Type{Uint8})
    b = ccall(:jl_getc, Int32, (Ptr{Void},), s.ios)
    if b == -1
        throw(EOFError())
    end
    uint8(b)
end

read(s::IOStream, ::Type{Char}) = ccall(:jl_getutf8, Char, (Ptr{Void},), s.ios)

<<<<<<< HEAD
function read{T}(s::IOStream, a::Array{T})
=======
function read{T<:Union(Int8,Uint8,Int16,Uint16,Int32,Uint32,Int64,Uint64,Int128,Uint128,Float32,Float64,Complex64,Complex128)}(s::IOStream, a::Array{T})
>>>>>>> 14e28746
    if isa(T,BitsKind)
        nb = numel(a)*sizeof(T)
        if ccall(:ios_readall, Uint,
                 (Ptr{Void}, Ptr{Void}, Uint), s.ios, a, nb) < nb
            throw(EOFError())
        end
        a
    else
        invoke(read, (Any, Array), s, a)
    end
end

function readuntil(s::IOStream, delim::Uint8)
    a = ccall(:jl_readuntil, Any, (Ptr{Void}, Uint8), s.ios, delim)
    # TODO: faster versions that avoid this encoding check
    ccall(:jl_array_to_string, Any, (Any,), a)::ByteString
end

function readall(s::IOStream)
    dest = memio()
    ccall(:ios_copyall, Uint, (Ptr{Void}, Ptr{Void}), dest.ios, s.ios)
    takebuf_string(dest)
end
readall(filename::String) = open(readall, filename)

readchomp(x) = chomp(readall(x))

readline(s::IOStream) = readuntil(s, '\n')

flush(s::IOStream) = ccall(:ios_flush, Void, (Ptr{Void},), s.ios)

truncate(s::IOStream, n::Integer) =
    ccall(:ios_trunc, Uint, (Ptr{Void}, Uint), s.ios, n)

seek(s::IOStream, n::Integer) =
    (ccall(:ios_seek, FileOffset, (Ptr{Void}, FileOffset), s.ios, n)==0 ||
     error("seek failed"))

skip(s::IOStream, delta::Integer) =
    (ccall(:ios_skip, FileOffset, (Ptr{Void}, FileOffset), s.ios, delta)==0 ||
     error("skip failed"))

position(s::IOStream) = ccall(:ios_pos, FileOffset, (Ptr{Void},), s.ios)

type IOTally
    nbytes::Int
    IOTally() = new(0)
end

write(s::IOTally, x::Uint8) = (s.nbytes += 1; nothing)
flush(s::IOTally) = ()

## select interface ##

type FDSet
    data::Array{Uint8,1}
    nfds::Int32

    function FDSet()
        ar = Array(Uint8, sizeof_fd_set)
        ccall(:jl_fd_zero, Void, (Ptr{Void},), ar)
        new(ar, 0)
    end
end

isempty(s::FDSet) = (s.nfds==0)

function add(s::FDSet, i::Integer)
    if !(0 <= i < sizeof_fd_set*8)
        error("invalid descriptor ", i)
    end
    ccall(:jl_fd_set, Void, (Ptr{Void}, Int32), s.data, i)
    if i >= s.nfds
        s.nfds = i+1
    end
    return s
end

function has(s::FDSet, i::Integer)
    if 0 <= i < sizeof_fd_set*8
        return ccall(:jl_fd_isset, Int32, (Ptr{Void}, Int32), s.data, i)!=0
    end
    return false
end

function del(s::FDSet, i::Integer)
    if 0 <= i < sizeof_fd_set*8
        ccall(:jl_fd_clr, Void, (Ptr{Void}, Int32), s.data, i)
        if i == s.nfds-1
            s.nfds -= 1
            while s.nfds>0 && !has(s, s.nfds-1)
                s.nfds -= 1
            end
        end
    end
    return s
end

function del_all(s::FDSet)
    ccall(:jl_fd_zero, Void, (Ptr{Void},), s.data)
    s.nfds = 0
    return s
end

begin
    local tv = Array(Uint8, int(ccall(:jl_sizeof_timeval, Int32, ())))
    global select_read
    function select_read(readfds::FDSet, timeout::Real)
        if timeout == Inf
            tout = C_NULL
        else
            ccall(:jl_set_timeval, Void, (Ptr{Void}, Float64), tv, timeout)
            tout = convert(Ptr{Void}, tv)
        end
        ccall(:select, Int32,
              (Int32, Ptr{Void}, Ptr{Void}, Ptr{Void}, Ptr{Void}),
              readfds.nfds, readfds.data, C_NULL, C_NULL, tout)
    end
end

## high-level iterator interfaces ##

type EachLine
    stream::IOStream
end
each_line(stream::IOStream) = EachLine(stream)

start(itr::EachLine) = readline(itr.stream)
function done(itr::EachLine, line)
    if !isempty(line)
        return false
    end
    close(itr.stream)
    true
end
next(itr::EachLine, this_line) = (this_line, readline(itr.stream))


function readlines(s, fx::Function...)
    a = {}
    for l = each_line(s)
        for f in fx
          l = f(l)
        end
        push(a, l)
    end
    return a
end<|MERGE_RESOLUTION|>--- conflicted
+++ resolved
@@ -221,11 +221,7 @@
 
 read(s::IOStream, ::Type{Char}) = ccall(:jl_getutf8, Char, (Ptr{Void},), s.ios)
 
-<<<<<<< HEAD
-function read{T}(s::IOStream, a::Array{T})
-=======
 function read{T<:Union(Int8,Uint8,Int16,Uint16,Int32,Uint32,Int64,Uint64,Int128,Uint128,Float32,Float64,Complex64,Complex128)}(s::IOStream, a::Array{T})
->>>>>>> 14e28746
     if isa(T,BitsKind)
         nb = numel(a)*sizeof(T)
         if ccall(:ios_readall, Uint,
