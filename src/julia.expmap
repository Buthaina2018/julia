--- conflicted
+++ resolved
@@ -237,11 +237,6 @@
     jl_stdin_stream;
     jl_stdout_obj;
     jl_stdout_stream;
-<<<<<<< HEAD
-    jl_stop_reading;
-    jl_strerror;
-=======
->>>>>>> 93c5c8fc
     jl_strtod;
     jl_strtof;
     jl_symbol;
